--- conflicted
+++ resolved
@@ -37,21 +37,14 @@
     reset(bytes, 0, bytes.length);
   }
 
-<<<<<<< HEAD
   public void reset(byte[] bytes, int offset, int limit) {
     this.bytes = bytes;
-    pos = offset;
+    this.pos = offset;
     this.limit = limit;
-=======
+  }
+
   public int getPosition() {
     return pos;
-  }
-
-  public void reset(byte[] bytes, int offset, int len) {
-    this.bytes = bytes;
-    pos = offset;
-    limit = len;
->>>>>>> 1a0f7877
   }
 
   public boolean eof() {
