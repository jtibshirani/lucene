--- conflicted
+++ resolved
@@ -24,11 +24,7 @@
 import org.apache.lucene.store.Directory;
 import org.apache.lucene.store.IndexInput;
 import org.apache.lucene.util.CodecUtil;
-<<<<<<< HEAD
-import org.apache.lucene.index.codecs.sep.IntIndexInput;
 import org.apache.lucene.index.BulkPostingsEnum;
-=======
->>>>>>> 1a0f7877
 
 /** Reads IndexInputs written with {@link
  *  SingleIntIndexOutput}.  NOTE: this class is just for
@@ -69,7 +65,6 @@
     }
 
     @Override
-<<<<<<< HEAD
     public int[] getBuffer() {
       return buffer;
     }
@@ -94,11 +89,6 @@
       buffer[0] = in.readVInt();
       offset = 0;
       return 1;
-=======
-    public int next() throws IOException {
-      //System.out.println("msii.next() fp=" + in.getFilePointer() + " vs " + in.length());
-      return in.readVInt();
->>>>>>> 1a0f7877
     }
   }
   
