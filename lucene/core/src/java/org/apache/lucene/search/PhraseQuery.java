package org.apache.lucene.search;

/**
 * Licensed to the Apache Software Foundation (ASF) under one or more
 * contributor license agreements.  See the NOTICE file distributed with
 * this work for additional information regarding copyright ownership.
 * The ASF licenses this file to You under the Apache License, Version 2.0
 * (the "License"); you may not use this file except in compliance with
 * the License.  You may obtain a copy of the License at
 *
 *     http://www.apache.org/licenses/LICENSE-2.0
 *
 * Unless required by applicable law or agreed to in writing, software
 * distributed under the License is distributed on an "AS IS" BASIS,
 * WITHOUT WARRANTIES OR CONDITIONS OF ANY KIND, either express or implied.
 * See the License for the specific language governing permissions and
 * limitations under the License.
 */

import org.apache.lucene.index.AtomicReader;
import org.apache.lucene.index.AtomicReaderContext;
import org.apache.lucene.index.DocsAndPositionsEnum;
import org.apache.lucene.index.DocsEnum;
import org.apache.lucene.index.IndexReader;
import org.apache.lucene.index.IndexReaderContext;
import org.apache.lucene.index.Term;
import org.apache.lucene.index.TermContext;
import org.apache.lucene.index.TermState;
import org.apache.lucene.index.Terms;
import org.apache.lucene.index.TermsEnum;
import org.apache.lucene.search.Weight.PostingFeatures;
import org.apache.lucene.search.similarities.Similarity;
import org.apache.lucene.search.similarities.Similarity.SloppySimScorer;
import org.apache.lucene.util.ArrayUtil;
import org.apache.lucene.util.Bits;
import org.apache.lucene.util.BytesRef;
import org.apache.lucene.util.ToStringUtils;

import java.io.IOException;
import java.util.ArrayList;
import java.util.Arrays;
import java.util.Set;

/** A Query that matches documents containing a particular sequence of terms.
 * A PhraseQuery is built by QueryParser for input like <code>"new york"</code>.
 * 
 * <p>This query may be combined with other terms or queries with a {@link BooleanQuery}.
 */
public class PhraseQuery extends Query {
  private String field;
  private ArrayList<Term> terms = new ArrayList<Term>(4);
  private ArrayList<Integer> positions = new ArrayList<Integer>(4);
  private int maxPosition = 0;
  private int slop = 0;

  /** Constructs an empty phrase query. */
  public PhraseQuery() {}

  /** Sets the number of other words permitted between words in query phrase.
    If zero, then this is an exact phrase search.  For larger values this works
    like a <code>WITHIN</code> or <code>NEAR</code> operator.

    <p>The slop is in fact an edit-distance, where the units correspond to
    moves of terms in the query phrase out of position.  For example, to switch
    the order of two words requires two moves (the first move places the words
    atop one another), so to permit re-orderings of phrases, the slop must be
    at least two.

    <p>More exact matches are scored higher than sloppier matches, thus search
    results are sorted by exactness.

    <p>The slop is zero by default, requiring exact matches.*/
  public void setSlop(int s) { slop = s; }
  /** Returns the slop.  See setSlop(). */
  public int getSlop() { return slop; }

  /**
   * Adds a term to the end of the query phrase.
   * The relative position of the term is the one immediately after the last term added.
   */
  public void add(Term term) {
    int position = 0;
    if(positions.size() > 0)
        position = positions.get(positions.size()-1).intValue() + 1;

    add(term, position);
  }

  /**
   * Adds a term to the end of the query phrase.
   * The relative position of the term within the phrase is specified explicitly.
   * This allows e.g. phrases with more than one term at the same position
   * or phrases with gaps (e.g. in connection with stopwords).
   * 
   */
  public void add(Term term, int position) {
    if (terms.size() == 0) {
      field = term.field();
    } else if (!term.field().equals(field)) {
      throw new IllegalArgumentException("All phrase terms must be in the same field: " + term);
    }

    terms.add(term);
    positions.add(Integer.valueOf(position));
    if (position > maxPosition) maxPosition = position;
  }

  /** Returns the set of terms in this phrase. */
  public Term[] getTerms() {
    return terms.toArray(new Term[0]);
  }

  /**
   * Returns the relative positions of terms in this phrase.
   */
  public int[] getPositions() {
      int[] result = new int[positions.size()];
      for(int i = 0; i < positions.size(); i++)
          result[i] = positions.get(i).intValue();
      return result;
  }

  @Override
  public Query rewrite(IndexReader reader) throws IOException {
    if (terms.isEmpty()) {
      BooleanQuery bq = new BooleanQuery();
      bq.setBoost(getBoost());
      return bq;
    } else if (terms.size() == 1) {
      TermQuery tq = new TermQuery(terms.get(0));
      tq.setBoost(getBoost());
      return tq;
    } else
      return super.rewrite(reader);
  }

  static class PostingsAndFreq implements Comparable<PostingsAndFreq> {
    final TermDocsEnumFactory factory;
    final DocsAndPositionsEnum postings;
    final int docFreq;
    final int position;
    final Term[] terms;
    final int nTerms; // for faster comparisons

    public PostingsAndFreq(DocsAndPositionsEnum postings, TermDocsEnumFactory factory, int docFreq, int position, Term... terms) throws IOException {
      this.factory = factory;
      this.postings = postings;
      this.docFreq = docFreq;
      this.position = position;
      nTerms = terms==null ? 0 : terms.length;
      if (nTerms>0) {
        if (terms.length==1) {
          this.terms = terms;
        } else {
          Term[] terms2 = new Term[terms.length];
          System.arraycopy(terms, 0, terms2, 0, terms.length);
          Arrays.sort(terms2);
          this.terms = terms2;
        }
      } else {
        this.terms = null;
      }
    }

    @Override
    public int compareTo(PostingsAndFreq other) {
      if (docFreq != other.docFreq) {
        return docFreq - other.docFreq;
      }
      if (position != other.position) {
        return position - other.position;
      }
      if (nTerms != other.nTerms) {
        return nTerms - other.nTerms;
      }
      if (nTerms == 0) {
        return 0;
      }
      for (int i=0; i<terms.length; i++) {
        int res = terms[i].compareTo(other.terms[i]);
        if (res!=0) return res;
      }
      return 0;
    }

    @Override
    public int hashCode() {
      final int prime = 31;
      int result = 1;
      result = prime * result + docFreq;
      result = prime * result + position;
      for (int i=0; i<nTerms; i++) {
        result = prime * result + terms[i].hashCode(); 
      }
      return result;
    }

    @Override
    public boolean equals(Object obj) {
      if (this == obj) return true;
      if (obj == null) return false;
      if (getClass() != obj.getClass()) return false;
      PostingsAndFreq other = (PostingsAndFreq) obj;
      if (docFreq != other.docFreq) return false;
      if (position != other.position) return false;
      if (terms == null) return other.terms == null;
      return Arrays.equals(terms, other.terms);
    }
  }

  private class PhraseWeight extends Weight {
    private final Similarity similarity;
    private final Similarity.SimWeight stats;
    private transient TermContext states[];

    public PhraseWeight(IndexSearcher searcher)
      throws IOException {
      this.similarity = searcher.getSimilarity();
      final IndexReaderContext context = searcher.getTopReaderContext();
      states = new TermContext[terms.size()];
      TermStatistics termStats[] = new TermStatistics[terms.size()];
      for (int i = 0; i < terms.size(); i++) {
        final Term term = terms.get(i);
        states[i] = TermContext.build(context, term, true);
        termStats[i] = searcher.termStatistics(term, states[i]);
      }
      stats = similarity.computeWeight(getBoost(), searcher.collectionStatistics(field), termStats);
    }

    @Override
    public String toString() { return "weight(" + PhraseQuery.this + ")"; }

    @Override
    public Query getQuery() { return PhraseQuery.this; }

    @Override
    public float getValueForNormalization() {
      return stats.getValueForNormalization();
    }

    @Override
    public void normalize(float queryNorm, float topLevelBoost) {
      stats.normalize(queryNorm, topLevelBoost);
    }

    @Override
    public Scorer scorer(AtomicReaderContext context, boolean scoreDocsInOrder,
        boolean topScorer, PostingFeatures flags, Bits acceptDocs) throws IOException {
      assert !terms.isEmpty();
      final AtomicReader reader = context.reader();
      final Bits liveDocs = acceptDocs;
      PostingsAndFreq[] postingsFreqs = new PostingsAndFreq[terms.size()];

      final Terms fieldTerms = reader.terms(field);
      if (fieldTerms == null) {
        return null;
      }

      // Reuse single TermsEnum below:
      final TermsEnum te = fieldTerms.iterator(null);
      
      for (int i = 0; i < terms.size(); i++) {
        final Term t = terms.get(i);
        final TermState state = states[i].get(context.ord);
        if (state == null) { /* term doesnt exist in this segment */
          assert termNotInReader(reader, t): "no termstate found but term exists in reader";
          return null;
        }
        te.seekExact(t.bytes(), state);
<<<<<<< HEAD
        final DocsAndPositionsEnum postingsEnum = te.docsAndPositions(liveDocs, null, 0);
=======
        DocsAndPositionsEnum postingsEnum = te.docsAndPositions(liveDocs, null, DocsEnum.FLAG_NONE);

>>>>>>> 44f4f8b9
        // PhraseQuery on a field that did not index
        // positions.
        if (postingsEnum == null) {
          assert te.seekExact(t.bytes(), false) : "termstate found but no term exists in reader";
          // term does exist, but has no positions
          throw new IllegalStateException("field \"" + t.field() + "\" was indexed without position data; cannot run PhraseQuery (term=" + t.text() + ")");
        }
        TermDocsEnumFactory factory = new TermDocsEnumFactory(t.bytes(), state, te, flags, acceptDocs);
        postingsFreqs[i] = new PostingsAndFreq(postingsEnum, factory, te.docFreq(), positions.get(i).intValue(), t);
      }

      // sort by increasing docFreq order
      if (slop == 0) {
        ArrayUtil.mergeSort(postingsFreqs);
      }

      if (slop == 0) {  // optimize exact case
        ExactPhraseScorer s = new ExactPhraseScorer(this, postingsFreqs, similarity.exactSimScorer(stats, context));
        if (s.noDocs) {
          return null;
        } else {
          return s;
        }
      } else {
        return
          new SloppyPhraseScorer(this, postingsFreqs, slop, similarity.sloppySimScorer(stats, context));
      }
    }
    
    // only called from assert
    private boolean termNotInReader(AtomicReader reader, Term term) throws IOException {
      return reader.docFreq(term) == 0;
    }

    @Override
    public Explanation explain(AtomicReaderContext context, int doc) throws IOException {
      Scorer scorer = scorer(context, true, false, PostingFeatures.POSITIONS, context.reader().getLiveDocs());
      if (scorer != null) {
        int newDoc = scorer.advance(doc);
        if (newDoc == doc) {
          float freq = slop == 0 ? scorer.freq() : ((SloppyPhraseScorer)scorer).sloppyFreq();
          SloppySimScorer docScorer = similarity.sloppySimScorer(stats, context);
          ComplexExplanation result = new ComplexExplanation();
          result.setDescription("weight("+getQuery()+" in "+doc+") [" + similarity.getClass().getSimpleName() + "], result of:");
          Explanation scoreExplanation = docScorer.explain(doc, new Explanation(freq, "phraseFreq=" + freq));
          result.addDetail(scoreExplanation);
          result.setValue(scoreExplanation.getValue());
          result.setMatch(true);
          return result;
        }
      }
      
      return new ComplexExplanation(false, 0.0f, "no matching term");
    }
  }

  @Override
  public Weight createWeight(IndexSearcher searcher) throws IOException {
    return new PhraseWeight(searcher);
  }

  /**
   * @see org.apache.lucene.search.Query#extractTerms(Set)
   */
  @Override
  public void extractTerms(Set<Term> queryTerms) {
    queryTerms.addAll(terms);
  }

  /** Prints a user-readable version of this query. */
  @Override
  public String toString(String f) {
    StringBuilder buffer = new StringBuilder();
    if (field != null && !field.equals(f)) {
      buffer.append(field);
      buffer.append(":");
    }

    buffer.append("\"");
    String[] pieces = new String[maxPosition + 1];
    for (int i = 0; i < terms.size(); i++) {
      int pos = positions.get(i).intValue();
      String s = pieces[pos];
      if (s == null) {
        s = (terms.get(i)).text();
      } else {
        s = s + "|" + (terms.get(i)).text();
      }
      pieces[pos] = s;
    }
    for (int i = 0; i < pieces.length; i++) {
      if (i > 0) {
        buffer.append(' ');
      }
      String s = pieces[i];
      if (s == null) {
        buffer.append('?');
      } else {
        buffer.append(s);
      }
    }
    buffer.append("\"");

    if (slop != 0) {
      buffer.append("~");
      buffer.append(slop);
    }

    buffer.append(ToStringUtils.boost(getBoost()));

    return buffer.toString();
  }

  /** Returns true iff <code>o</code> is equal to this. */
  @Override
  public boolean equals(Object o) {
    if (!(o instanceof PhraseQuery))
      return false;
    PhraseQuery other = (PhraseQuery)o;
    return (this.getBoost() == other.getBoost())
      && (this.slop == other.slop)
      &&  this.terms.equals(other.terms)
      && this.positions.equals(other.positions);
  }

  /** Returns a hash code value for this object.*/
  @Override
  public int hashCode() {
    return Float.floatToIntBits(getBoost())
      ^ slop
      ^ terms.hashCode()
      ^ positions.hashCode();
  }

  static class TermDocsEnumFactory {
    protected final TermsEnum termsEnum;
    protected final Bits liveDocs;
    protected final PostingFeatures flags;

    private final BytesRef term;
    private final TermState termState;
    
    TermDocsEnumFactory(TermsEnum termsEnum, PostingFeatures flags, Bits liveDocs) {
      this(null, null, termsEnum, flags, liveDocs);
    }
    
    TermDocsEnumFactory(BytesRef term, TermState termState, TermsEnum termsEnum, PostingFeatures flags,  Bits liveDocs) {
      this.termsEnum = termsEnum;
      this.termState = termState;
      this.liveDocs = liveDocs;
      this.term = term;
      this.flags = flags;
    }
    
    
    public DocsAndPositionsEnum docsAndPositionsEnum()
        throws IOException {
      assert term != null;
      termsEnum.seekExact(term, termState);
      return termsEnum.docsAndPositions(liveDocs, null, flags.docsAndPositionsFlags());
    }

  }
}<|MERGE_RESOLUTION|>--- conflicted
+++ resolved
@@ -267,12 +267,8 @@
           return null;
         }
         te.seekExact(t.bytes(), state);
-<<<<<<< HEAD
-        final DocsAndPositionsEnum postingsEnum = te.docsAndPositions(liveDocs, null, 0);
-=======
         DocsAndPositionsEnum postingsEnum = te.docsAndPositions(liveDocs, null, DocsEnum.FLAG_NONE);
 
->>>>>>> 44f4f8b9
         // PhraseQuery on a field that did not index
         // positions.
         if (postingsEnum == null) {
