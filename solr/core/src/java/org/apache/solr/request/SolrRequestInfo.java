/*
 * Licensed to the Apache Software Foundation (ASF) under one or more
 * contributor license agreements.  See the NOTICE file distributed with
 * this work for additional information regarding copyright ownership.
 * The ASF licenses this file to You under the Apache License, Version 2.0
 * (the "License"); you may not use this file except in compliance with
 * the License.  You may obtain a copy of the License at
 *
 *     http://www.apache.org/licenses/LICENSE-2.0
 *
 * Unless required by applicable law or agreed to in writing, software
 * distributed under the License is distributed on an "AS IS" BASIS,
 * WITHOUT WARRANTIES OR CONDITIONS OF ANY KIND, either express or implied.
 * See the License for the specific language governing permissions and
 * limitations under the License.
 */
package org.apache.solr.request;

import javax.servlet.http.HttpServletRequest;
import java.io.Closeable;
import java.lang.invoke.MethodHandles;
import java.security.Principal;
import java.util.Date;
import java.util.Deque;
import java.util.LinkedList;
import java.util.List;
import java.util.TimeZone;
import java.util.concurrent.atomic.AtomicReference;

import org.apache.solr.common.Callable;
import org.apache.solr.common.SolrException;
import org.apache.solr.common.params.CommonParams;
import org.apache.solr.common.util.ExecutorUtil;
import org.apache.solr.handler.component.ResponseBuilder;
import org.apache.solr.response.SolrQueryResponse;
import org.apache.solr.servlet.SolrDispatchFilter;
import org.apache.solr.util.TimeZoneUtils;
import org.slf4j.Logger;
import org.slf4j.LoggerFactory;

/** Information about the Solr request/response held in a {@link ThreadLocal}. */
public class SolrRequestInfo {

  protected static final int MAX_STACK_SIZE = 10;

  protected static final ThreadLocal<Deque<SolrRequestInfo>> threadLocal = ThreadLocal.withInitial(LinkedList::new);

  protected SolrQueryRequest req;
  protected SolrQueryResponse rsp;
  protected Date now;
  public HttpServletRequest httpRequest;
  protected TimeZone tz;
  protected ResponseBuilder rb;
  protected List<Closeable> closeHooks;
  protected List<Callable> initHooks;
  protected Object initData; // Any additional auxiliary data that needs to be stored
  protected SolrDispatchFilter.Action action;

  private static final Logger log = LoggerFactory.getLogger(MethodHandles.lookup().lookupClass());

  public static SolrRequestInfo getRequestInfo() {
    Deque<SolrRequestInfo> stack = threadLocal.get();
    if (stack.isEmpty()) return null;
    return stack.peek();
  }

  /**
   * Adds the SolrRequestInfo onto a stack held in a {@link ThreadLocal}.
   * Remember to call {@link #clearRequestInfo()}!
   */
  public static void setRequestInfo(SolrRequestInfo info) {
    Deque<SolrRequestInfo> stack = threadLocal.get();
    if (info == null) {
      throw new IllegalArgumentException("SolrRequestInfo is null");
    } else if (stack.size() <= MAX_STACK_SIZE) {
      stack.push(info);
    } else {
      assert false : "SolrRequestInfo Stack is full";
      log.error("SolrRequestInfo Stack is full");
    }
  }

<<<<<<< HEAD
  public static void init() {
    SolrRequestInfo info = threadLocal.get();
    if (info != null && info.initHooks != null) {
      for (Callable hook : info.initHooks) {
        try {
          hook.call(null);
        } catch (Exception e) {
          SolrException.log(log, "Exception during init hook", e);
        }
      }
    }
  }

=======
  /** Removes the most recent SolrRequestInfo from the stack */
>>>>>>> a003f646
  public static void clearRequestInfo() {
    Deque<SolrRequestInfo> stack = threadLocal.get();
    if (stack.isEmpty()) {
      assert false : "clearRequestInfo called too many times";
      log.error("clearRequestInfo called too many times");
    } else {
      SolrRequestInfo info = stack.pop();
      closeHooks(info);
    }
  }

  /**
   * This reset method is more of a protection mechanism as
   * we expect it to be empty by now because all "set" calls need to be balanced with a "clear".
   */
  public static void reset() {
    Deque<SolrRequestInfo> stack = threadLocal.get();
    boolean isEmpty = stack.isEmpty();
    while (!stack.isEmpty()) {
      SolrRequestInfo info = stack.pop();
      closeHooks(info);
    }
    assert isEmpty : "SolrRequestInfo Stack should have been cleared.";
  }

  private static void closeHooks(SolrRequestInfo info) {
    if (info.closeHooks != null) {
      for (Closeable hook : info.closeHooks) {
        try {
          hook.close();
        } catch (Exception e) {
          SolrException.log(log, "Exception during close hook", e);
        }
      }
    }
  }

  public SolrRequestInfo(SolrQueryRequest req, SolrQueryResponse rsp) {
    this.req = req;
    this.rsp = rsp;    
  }
  public SolrRequestInfo(SolrQueryRequest req, SolrQueryResponse rsp, SolrDispatchFilter.Action action) {
    this(req, rsp);
    this.setAction(action);
  }

  public SolrRequestInfo(HttpServletRequest httpReq, SolrQueryResponse rsp) {
    this.httpRequest = httpReq;
    this.rsp = rsp;
  }

  public SolrRequestInfo(HttpServletRequest httpReq, SolrQueryResponse rsp, SolrDispatchFilter.Action action) {
    this(httpReq, rsp);
    this.action = action;
  }

  public Principal getUserPrincipal() {
    if (req != null) return req.getUserPrincipal();
    if (httpRequest != null) return httpRequest.getUserPrincipal();
    return null;
  }


  public Date getNOW() {    
    if (now != null) return now;

    long ms = 0;
    String nowStr = req.getParams().get(CommonParams.NOW);

    if (nowStr != null) {
      ms = Long.parseLong(nowStr);
    } else {
      ms = req.getStartTime();
    }

    now = new Date(ms);
    return now;
  }

  /** The TimeZone specified by the request, or UTC if none was specified. */
  public TimeZone getClientTimeZone() {
    if (tz == null)  {
      tz = TimeZoneUtils.parseTimezone(req.getParams().get(CommonParams.TZ));
    }
    return tz;
  }

  public SolrQueryRequest getReq() {
    return req;
  }

  public SolrQueryResponse getRsp() {
    return rsp;
  }

  /** May return null if the request handler is not based on SearchHandler */
  public ResponseBuilder getResponseBuilder() {
    return rb;
  }

  public void setResponseBuilder(ResponseBuilder rb) {
    this.rb = rb;
  }

  public void addInitHook(Callable hook) {
    // is this better here, or on SolrQueryRequest?
    synchronized (this) {
      if (initHooks == null) {
        initHooks = new LinkedList<>();
      }
      initHooks.add(hook);
    }
  }

  public void addCloseHook(Closeable hook) {
    // is this better here, or on SolrQueryRequest?
    synchronized (this) {
      if (closeHooks == null) {
        closeHooks = new LinkedList<>();
      }
      closeHooks.add(hook);
    }
  }

  public SolrDispatchFilter.Action getAction() {
    return action;
  }

  public void setAction(SolrDispatchFilter.Action action) {
    this.action = action;
  }

  public Object getInitData() {
    return initData;
  }

  public void setInitData(Object initData) {
    synchronized (this) {
      this.initData = initData;
    }
  }

  public static ExecutorUtil.InheritableThreadLocalProvider getInheritableThreadLocalProvider() {
    return new ExecutorUtil.InheritableThreadLocalProvider() {
      @Override
      @SuppressWarnings({"unchecked"})
      public void store(@SuppressWarnings({"rawtypes"})AtomicReference ctx) {
        SolrRequestInfo me = SolrRequestInfo.getRequestInfo();
        if (me != null) ctx.set(me);
      }

      @Override
      @SuppressWarnings({"unchecked"})
      public void set(@SuppressWarnings({"rawtypes"})AtomicReference ctx) {
        SolrRequestInfo me = (SolrRequestInfo) ctx.get();
        if (me != null) {
          SolrRequestInfo.setRequestInfo(me);
        }
      }

      @Override
      public void clean(@SuppressWarnings({"rawtypes"})AtomicReference ctx) {
        if (ctx.get() != null) {
          SolrRequestInfo.clearRequestInfo();
        }
        SolrRequestInfo.reset();
      }
    };
  }
}<|MERGE_RESOLUTION|>--- conflicted
+++ resolved
@@ -80,23 +80,7 @@
     }
   }
 
-<<<<<<< HEAD
-  public static void init() {
-    SolrRequestInfo info = threadLocal.get();
-    if (info != null && info.initHooks != null) {
-      for (Callable hook : info.initHooks) {
-        try {
-          hook.call(null);
-        } catch (Exception e) {
-          SolrException.log(log, "Exception during init hook", e);
-        }
-      }
-    }
-  }
-
-=======
   /** Removes the most recent SolrRequestInfo from the stack */
->>>>>>> a003f646
   public static void clearRequestInfo() {
     Deque<SolrRequestInfo> stack = threadLocal.get();
     if (stack.isEmpty()) {
